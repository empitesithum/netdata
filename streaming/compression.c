--- conflicted
+++ resolved
@@ -66,14 +66,8 @@
     if(unlikely(!state || !size || !out))
         return 0;
 
-<<<<<<< HEAD
     if(unlikely(size > COMPRESSION_MAX_MSG_SIZE)) {
-        error("%s: Compression Failed - Message size %lu above compression buffer limit: %d", STREAM_COMPRESSION_MSG, size,
-            COMPRESSION_MAX_MSG_SIZE);
-=======
-    if(unlikely(size > LZ4_MAX_MSG_SIZE)) {
-        error("%s: Compression Failed - Message size %lu above compression buffer limit: %d", STREAM_COMPRESSION_MSG, (long unsigned int) size, LZ4_MAX_MSG_SIZE);
->>>>>>> 8e886651
+        error("%s: Compression Failed - Message size %lu above compression buffer limit: %d", STREAM_COMPRESSION_MSG, (long unsigned int)size, COMPRESSION_MAX_MSG_SIZE);
         return 0;
     }
 
